--- conflicted
+++ resolved
@@ -8,20 +8,13 @@
 ]
 requires-python = ">=3.12"
 dependencies = [
-<<<<<<< HEAD
     "django-template-partials>=25.2,<25.3",
     "pydantic>=2.10.6,<3.0",
     "django-htmx>=1.23.2,<2.0"
-=======
-    "django-template-partials>=24.4,<25.0",
-    "pydantic>=2.12.3,<3.0",
-    "django-htmx>=1.26.0,<2.0"
->>>>>>> cfa2ba80
 ]
 
 [project.optional-dependencies]
 tests-core = [
-<<<<<<< HEAD
     "pytest>=8.2.1,<9",
     "coverage>=7,<8",
     "pytest-cov>=7.0.0,<8",
@@ -32,18 +25,6 @@
     "neapolitan>=25.1,<26",
     "django-crispy-forms>=2.3,<3",
     "crispy-bootstrap5>=2025.6,<2026",
-=======
-    "pytest>=8.4.2,<9",
-    "coverage>=7.11.0,<8",
-    "pytest-cov>=5,<6",
-    "pytest-mock>=3.15.1,<4",
-    "validators>=0.35.0,<1",
-    "faker>=37.12.0,<38",
-    "django>=4.2.25,<6",
-    "neapolitan>=24.8,<25",
-    "django-crispy-forms>=2.4,<3",
-    "crispy-bootstrap5>=2024.10,<2025",
->>>>>>> cfa2ba80
     "crispy-tailwind>=1.0.3,<2",
     "crispy-daisyui>=0.8.0,<1",
     "django-vite>=3.1.0,<4",
@@ -58,7 +39,6 @@
     "playwright>=1.55.0,<2"
 ]
 dev = [
-<<<<<<< HEAD
     "commitizen>=4.9.1,<5",
     "ipykernel>=7.1.0,<8"
 ]
@@ -68,17 +48,6 @@
     "mkdocs-mermaid2-plugin>=1.2.3,<2",
     "mkdocs-enumerate-headings-plugin>=0.6,<0.7",
     "mkdocs-awesome-pages-plugin>=2.9,<3"
-=======
-    "commitizen>=3.31.0,<4",
-    "ipykernel>=6.31.0,<7"
-]
-docs = [
-    "mkdocs>=1.6.1,<2",
-    "mkdocs-material>=9.6.22,<10",
-    "mkdocs-mermaid2-plugin>=0.6.0,<1",
-    "mkdocs-enumerate-headings-plugin>=0.6.2,<0.7",
-    "mkdocs-awesome-pages-plugin>=2.10.1,<3"
->>>>>>> cfa2ba80
 ]
 
 [build-system]
